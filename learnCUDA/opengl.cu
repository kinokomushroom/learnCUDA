--- conflicted
+++ resolved
@@ -102,18 +102,9 @@
 		glClearColor(0.0f, 0.0f, 0.0f, 1.0f);
 		glClear(GL_COLOR_BUFFER_BIT);
 
-<<<<<<< HEAD
-		// update coords
-		unsigned int blockSize = 16;
-		dim3 blockDimension(blockSize, blockSize);
-		dim3 gridDimension((int)ceil((float)TEXTURE_SIZE / blockSize), (int)ceil((float)TEXTURE_SIZE / blockSize));
-		calculateCoords<<<gridDimension, blockDimension>>>(coords, TEXTURE_SIZE, TEXTURE_SIZE, 5.0, 5.0);
-		cudaDeviceSynchronize();
-=======
 		if (updateFrame)
 		{
 			updateFrame = false;
->>>>>>> 5e281498
 
 			// measure time
 			double startTime = glfwGetTime();
@@ -300,11 +291,7 @@
 	unsigned int blockSize = 16;
 	dim3 blockDimension(blockSize, blockSize);
 	dim3 gridDimension((int)ceil((float)textureSize_x / blockSize), (int)ceil((float)textureSize_y / blockSize));
-<<<<<<< HEAD
-	renderTextureKernel<<<gridDimension, blockDimension>>>(surfaceObject, coords, TEXTURE_SIZE, TEXTURE_SIZE);
-=======
 	renderTextureKernel<<<gridDimension, blockDimension>>>(surfaceObject, coords, TEXTURE_SIZE, TEXTURE_SIZE, displayMode);
->>>>>>> 5e281498
 	cudaDeviceSynchronize();
 	// free
 	cudaDestroySurfaceObject(surfaceObject);
